import json
import os
import sys
import time
import webbrowser
from collections import namedtuple
from glob import glob
from pathlib import Path
from urllib.parse import urlparse

import tornado.ioloop
import wtforms
from eth_utils import to_checksum_address
from ethtoken.abi import EIP20_ABI
from tornado.escape import json_decode
from tornado.netutil import bind_sockets
from tornado.web import Application, HTTPError, HTTPServer, RequestHandler, url
from tornado.websocket import WebSocketHandler
from wtforms_tornado import Form

from raiden_installer import default_settings, get_resource_folder_path, log, network_settings
from raiden_installer.base import Account, RaidenConfigurationFile
from raiden_installer.ethereum_rpc import EthereumRPCProvider, Infura, make_web3_provider
from raiden_installer.network import Network
from raiden_installer.raiden import RaidenClient, RaidenClientError
from raiden_installer.token_exchange import Exchange, ExchangeError, Kyber, Uniswap
from raiden_installer.tokens import (
    Erc20Token,
    EthereumAmount,
    RequiredAmounts,
    SwapAmounts,
    TokenAmount,
    Wei,
)
from raiden_installer.transactions import (
    deposit_service_tokens,
    get_token_balance,
    get_token_deposit,
    get_total_token_owned,
    mint_tokens,
)
from raiden_installer.utils import check_eth_node_responsivity

DEBUG = "RAIDEN_INSTALLER_DEBUG" in os.environ
PORT = 8080


AVAILABLE_NETWORKS = [Network.get_by_name(n) for n in ["mainnet", "ropsten", "goerli"]]
NETWORKS_WITH_TOKEN_SWAP = [Network.get_by_name(n) for n in ["mainnet", "ropsten", "goerli"]]
DEFAULT_NETWORK = Network.get_default()

RESOURCE_FOLDER_PATH = get_resource_folder_path()


class QuickSetupForm(Form):
    network = wtforms.HiddenField("Network", default=DEFAULT_NETWORK.name)
    use_rsb = wtforms.HiddenField(
        "Use Raiden Service Bundle", default=default_settings.monitoring_enabled
    )
    endpoint = wtforms.StringField("Infura Project ID/RPC Endpoint")

    def validate_network(self, field):
        network_name = field.data
        if network_name not in [n.name for n in AVAILABLE_NETWORKS]:
            raise wtforms.ValidationError(f"Can not run quick setup raiden with {network_name}")

    def validate_endpoint(self, field):
        data = field.data.strip()
        parsed_url = urlparse(data)
        is_valid_url = bool(parsed_url.scheme) and bool(parsed_url.netloc)

        if not (Infura.is_valid_project_id_or_endpoint(data) or is_valid_url):
            raise wtforms.ValidationError("Not a valid URL nor Infura Project ID")


class TokenExchangeForm(Form):
    exchange = wtforms.SelectField(choices=[("kyber", "Kyber"), ("uniswap", "Uniswap")])
    network = wtforms.SelectField(
        choices=[(n.name, n.capitalized_name) for n in NETWORKS_WITH_TOKEN_SWAP]
    )
    token_ticker = wtforms.StringField()
    token_amount = wtforms.IntegerField()


class FundingOptionsForm(Form):
    funding_option = wtforms.RadioField(
        choices=[
            ("no-action", "User will deposit RDN"),
            ("run-swap", "Wizard will swap ETH <-> RDN"),
        ]
    )


class AsyncTaskHandler(WebSocketHandler):
    def _send_status_update(self, message_text):
        self.write_message(json.dumps({"type": "status-update", "text": message_text}))
        log.info(message_text)

    def _send_error_message(self, error_message):
        self.write_message(json.dumps({"type": "error-message", "text": error_message}))
        log.error(error_message)

    def _send_task_complete(self, message_text):
        self.write_message(json.dumps({"type": "task-complete", "text": message_text}))
        log.info(message_text)

    def _send_redirect(self, redirect_url):
        self.write_message(json.dumps({"type": "redirect", "redirect_url": redirect_url}))
        log.info(f"Redirecting to {redirect_url}")

    def on_message(self, message):
        data = json.loads(message)

        method = data.pop("method", None)
        action = method and {
            "close": self._run_close,
            "launch": self._run_launch,
            "setup": self._run_setup,
            "swap": self._run_swap,
            "track_transaction": self._run_track_transaction,
        }.get(method)

        return action and action(**data)

    def _run_close(self, **kw):
        sys.exit()

    def _run_funding(self, configuration_file: RaidenConfigurationFile):
        network = configuration_file.network
        settings = network_settings[network.name]

        if not network.FAUCET_AVAILABLE:
            self._send_error_message(
                f"Can not run automatic funding for {network.capitalized_name}"
            )
            return

        account = configuration_file.account
        w3 = make_web3_provider(configuration_file.ethereum_client_rpc_endpoint, account)
        self._send_status_update(f"Obtaining {network.capitalized_name} ETH through faucet")
        network.fund(account)
        balance = account.wait_for_ethereum_funds(w3=w3, expected_amount=EthereumAmount(0.01))
        self._send_status_update(f"Account funded with {balance.formatted}")

        if settings.service_token.mintable:
            service_token = Erc20Token.find_by_ticker(
                settings.service_token.ticker, settings.network
            )
            self._send_status_update(f"Minting {service_token.ticker}")
            mint_tokens(w3, account, service_token)

        if settings.transfer_token.mintable:
            transfer_token = Erc20Token.find_by_ticker(
                settings.transfer_token.ticker, settings.network
            )
            self._send_status_update(f"Minting {transfer_token.ticker}")
            mint_tokens(w3, account, transfer_token)

    def _run_setup(self, **kw):
        form = QuickSetupForm(endpoint=kw.get("endpoint"), network=kw.get("network"))
        if form.validate():
            self._send_status_update("Generating new wallet and configuration file for raiden")

            network = Network.get_by_name(form.data["network"])
            url_or_infura_id = form.data["endpoint"].strip()

            if Infura.is_valid_project_id_or_endpoint(url_or_infura_id):
                ethereum_rpc_provider = Infura.make(network, url_or_infura_id)
            else:
                ethereum_rpc_provider = EthereumRPCProvider(url_or_infura_id)

            account = Account.create()

            try:
                check_eth_node_responsivity(ethereum_rpc_provider.url)
            except ValueError as e:
                self._send_error_message(f"Ethereum node unavailable: {e}.")
                return

            conf_file = RaidenConfigurationFile(
                account,
                network,
                ethereum_rpc_provider.url,
                routing_mode="pfs" if form.data["use_rsb"] else "local",
                enable_monitoring=form.data["use_rsb"],
            )
            conf_file.save()

            if network.FAUCET_AVAILABLE:
                self._run_funding(configuration_file=conf_file)
                self._send_redirect(self.reverse_url("launch", conf_file.file_name))
            else:
                self._send_redirect(self.reverse_url("account", conf_file.file_name))
        else:
            self._send_error_message(f"Failed to create account. Error: {form.errors}")

    def _run_launch(self, **kw):
        configuration_file_name = kw.get("configuration_file_name")
        configuration_file = RaidenConfigurationFile.get_by_filename(configuration_file_name)
        network_name = configuration_file.network.name
        raiden_client = RaidenClient.get_client(network_name)
        required = RequiredAmounts.for_network(network_name)

        if not raiden_client.is_installed:
            self._send_status_update(f"Downloading and installing raiden {raiden_client.release}")
            raiden_client.install()
            self._send_status_update("Installation complete")

        account = configuration_file.account
        w3 = make_web3_provider(configuration_file.ethereum_client_rpc_endpoint, account)
        service_token = Erc20Token.find_by_ticker(required.service_token.ticker, network_name)

        service_token_balance = get_token_balance(w3=w3, account=account, token=service_token)
        service_token_in_deposit = get_token_deposit(w3=w3, account=account, token=service_token)
        if service_token_balance.as_wei and service_token_in_deposit < required.service_token:
            self._send_status_update(
                f"Making deposit of {service_token_balance.formatted} for Raiden Services"
            )
            deposit_service_tokens(
                w3=w3, account=account, token=service_token, amount=service_token_balance.as_wei
            )
            service_token_deposited = get_token_deposit(
                w3=w3, account=account, token=service_token
            )
            self._send_status_update(
                f"Amount deposited at UDC: {service_token_deposited.formatted}"
            )

        self._send_status_update(
            "Launching Raiden, this might take a couple of minutes, do not close the browser"
        )

        if not raiden_client.is_running:
            raiden_client.launch(configuration_file)

        try:
            raiden_client.wait_for_web_ui_ready(status_callback=lambda stat: log.info(str(stat)))
            self._send_task_complete("Raiden is ready!")
            self._send_redirect(raiden_client.WEB_UI_INDEX_URL)
        except (RaidenClientError, RuntimeError) as exc:
            self._send_error_message(f"Raiden process failed to start: {exc}")
            raiden_client.kill()

    def _run_swap(self, **kw):
        try:
            configuration_file_name = kw.get("configuration_file_name")
            exchange_name = kw["exchange"]
            token_amount = kw["amount"]
            token_ticker = kw["token"]
        except (ValueError, KeyError, TypeError) as exc:
            self._send_error_message(f"Invalid request: {exc}")
            return

        try:
            configuration_file = RaidenConfigurationFile.get_by_filename(configuration_file_name)
            network_name = configuration_file.network.name
            form = TokenExchangeForm(
                {
                    "network": [network_name],
                    "exchange": [exchange_name],
                    "token_amount": [token_amount],
                    "token_ticker": [token_ticker],
                }
            )

            if form.validate():
                account = configuration_file.account
                w3 = make_web3_provider(configuration_file.ethereum_client_rpc_endpoint, account)
                token = Erc20Token.find_by_ticker(form.data["token_ticker"], network_name)

                token_amount = TokenAmount(Wei(form.data["token_amount"]), token)
                exchange = Exchange.get_by_name(form.data["exchange"])(w3=w3)
                self._send_status_update(f"Starting swap at {exchange.name}")

                costs = exchange.calculate_transaction_costs(token_amount, account)
                needed_funds = costs["total"]
                exchange_rate = costs["exchange_rate"]
                current_balance = account.get_ethereum_balance(w3)

                if needed_funds > current_balance:
                    raise ValueError(
                        (
                            f"Not enough ETH. {current_balance.formatted} available, but "
                            f"{needed_funds.formatted} needed"
                        )
                    )

                self._send_status_update(
                    (
                        f"Best exchange rate found at {exchange.name}: "
                        f"{exchange_rate.formatted} / {token_amount.ticker}"
                    )
                )
                self._send_status_update(
                    f"Trying to acquire up to {token_amount.formatted} at this rate"
                )
                self._send_status_update(f"Estimated costs: {needed_funds.formatted}")

                exchange.buy_tokens(account, token_amount)
                token_balance = get_token_balance(w3, account, token)

                self._send_status_update(f"Swap complete. {token_balance.formatted} available")

                required = RequiredAmounts.for_network(network_name)
                service_token = Erc20Token.find_by_ticker(
                    required.service_token.ticker, network_name
                )
                service_token_balance = get_token_balance(w3, account, service_token)
                transfer_token = Erc20Token.find_by_ticker(
                    required.transfer_token.ticker, network_name
                )
                transfer_token_balance = get_token_balance(w3, account, transfer_token)

                if service_token_balance < required.service_token:
                    self._send_redirect(
                        self.reverse_url(
                            "swap", configuration_file.file_name, service_token.ticker
                        )
                    )
                elif transfer_token_balance < required.transfer_token:
                    self._send_redirect(
                        self.reverse_url(
                            "swap", configuration_file.file_name, transfer_token.ticker
                        )
                    )
                else:
                    self._send_redirect(self.reverse_url("launch", configuration_file.file_name))
            else:
                for key, error_list in form.errors.items():
                    error_message = f"{key}: {'/'.join(error_list)}"
                    self._send_error_message(error_message)
        except (json.decoder.JSONDecodeError, KeyError, ExchangeError, ValueError) as exc:
            self._send_error_message(str(exc))

    def _run_track_transaction(self, **kw):
        POLLING_INTERVAL = 10
        configuration_file_name = kw.get("configuration_file_name")
        tx_hash = kw.get("tx_hash")
        time_elapsed = 0
        try:
            configuration_file = RaidenConfigurationFile.get_by_filename(configuration_file_name)
            account = configuration_file.account
            w3 = make_web3_provider(configuration_file.ethereum_client_rpc_endpoint, account)
            self._send_status_update(f"Waiting for confirmation of transaction {tx_hash}")
            # dirty fix for eth node not detecting tx hash
            time.sleep(30)

            while not w3.eth.getTransactionReceipt(tx_hash):
                time.sleep(POLLING_INTERVAL)
                time_elapsed += POLLING_INTERVAL

                self._send_status_update(f"Not confirmed after {time_elapsed} seconds...")
            self._send_status_update("Transaction confirmed")
            service_token = configuration_file.settings.service_token
            self._send_redirect(
                self.reverse_url("swap", configuration_file.file_name, service_token.ticker)
            )
        except Exception as exc:
            self._send_error_message(str(exc))


class BaseRequestHandler(RequestHandler):
    def render(self, template_name, **context_data):
        configuration_file = context_data.get("configuration_file")
        if configuration_file:
            network = configuration_file.network
        else:
            network = Network.get_by_name(default_settings.network)
        required = RequiredAmounts.for_network(network.name)
        context_data.update(
            {
                "network": network,
                "ethereum_required": required.eth,
                "service_token_required": required.service_token,
                "transfer_token_required": required.transfer_token,
                "eip20_abi": json.dumps(EIP20_ABI),
            }
        )
        return super().render(template_name, **context_data)


class IndexHandler(BaseRequestHandler):
    def get(self):
        try:
            configuration_file = RaidenConfigurationFile.get_available_configurations().pop()
        except IndexError:
            configuration_file = None

        self.render("index.html", configuration_file=configuration_file)


class ConfigurationListHandler(BaseRequestHandler):
    def get(self):
        if not RaidenConfigurationFile.list_existing_files():
            raise HTTPError(404)

        self.render("configuration_list.html")


class SetupHandler(BaseRequestHandler):
    def get(self, network_name):
        file_names = [os.path.basename(f) for f in RaidenConfigurationFile.list_existing_files()]

        self.render(
            "raiden_setup.html", configuration_file_names=file_names, network_name=network_name
        )


class AccountDetailHandler(BaseRequestHandler):
    def get(self, configuration_file_name):
        configuration_file = RaidenConfigurationFile.get_by_filename(configuration_file_name)
        keystore_path = configuration_file.configuration_data["keystore-path"]
        filename = ""
        for file in glob(f"{keystore_path}/UTC--*"):
            file_path = Path(file)
            if file_path.is_file():
                keystore_content = json.loads(file_path.read_text())
                if (
                    to_checksum_address(keystore_content["address"])
                    == configuration_file.account.address
                ):
                    filename = os.path.basename(file)
                    break

        self.render("account.html", configuration_file=configuration_file, keystore=filename)


class FundingOptionsHandler(BaseRequestHandler):
    def get(self, configuration_file_name):
        configuration_file = RaidenConfigurationFile.get_by_filename(configuration_file_name)
        self.render("funding_select_method.html", configuration_file=configuration_file)

    def post(self, configuration_file_name):
        configuration_file = RaidenConfigurationFile.get_by_filename(configuration_file_name)
        form = FundingOptionsForm(self.request.arguments)
        if form.validate():
            next_view = {"no-action": "launch", "run-swap": "swap-options"}[
                form.data["funding_option"]
            ]
            return self.redirect(self.reverse_url(next_view, configuration_file.file_name))
        else:
            self.render("funding_select_method.html", configuration_file=configuration_file)


class LaunchHandler(BaseRequestHandler):
    def get(self, configuration_file_name):
        configuration_file = RaidenConfigurationFile.get_by_filename(configuration_file_name)
        w3 = make_web3_provider(
            configuration_file.ethereum_client_rpc_endpoint, configuration_file.account
        )

        current_balance = configuration_file.account.get_ethereum_balance(w3)

        self.render("launch.html", configuration_file=configuration_file, balance=current_balance)


class SwapHandler(BaseRequestHandler):
    def get(self, configuration_file_name, token_ticker):
        configuration_file = RaidenConfigurationFile.get_by_filename(configuration_file_name)
        w3 = make_web3_provider(
            configuration_file.ethereum_client_rpc_endpoint, configuration_file.account
        )
        kyber = Kyber(w3=w3)
        uniswap = Uniswap(w3=w3)
        token = Erc20Token.find_by_ticker(token_ticker, configuration_file.network.name)

        network = configuration_file.network
        settings = network_settings[network.name]
        swap_amounts = SwapAmounts.from_settings(settings)
        if token_ticker == settings.service_token.ticker:
            swap_amount_1 = swap_amounts.service_token_1
            swap_amount_2 = swap_amounts.service_token_2
            swap_amount_3 = swap_amounts.service_token_3
        elif token_ticker == settings.transfer_token.ticker:
            swap_amount_1 = swap_amounts.transfer_token_1
            swap_amount_2 = swap_amounts.transfer_token_2
            swap_amount_3 = swap_amounts.transfer_token_3

        self.render(
            "swap.html",
            configuration_file=configuration_file,
            kyber=kyber,
            uniswap=uniswap,
            token=token,
            swap_amount_1=swap_amount_1,
            swap_amount_2=swap_amount_2,
            swap_amount_3=swap_amount_3,
        )


class APIHandler(RequestHandler):
    def set_default_headers(self, *args, **kw):
        self.set_header("Accept", "application/json")
        self.set_header("Content-Type", "application/json")

    def render_json(self, data):
        self.write(json.dumps(data))
        self.finish()


class KeystoreHandler(APIHandler):
    def get(self, configuration_file_name, keystore_filename):
        configuration_file = RaidenConfigurationFile.get_by_filename(configuration_file_name)
        keystore_path = configuration_file.configuration_data["keystore-path"]
        self.render(f"{keystore_path}/{keystore_filename}")


class ConfigurationListAPIHandler(APIHandler):
    def get(self):
        self.render_json(
            [
                self.reverse_url("api-configuration-detail", os.path.basename(f))
                for f in RaidenConfigurationFile.list_existing_files()
            ]
        )


class ConfigurationItemAPIHandler(APIHandler):
    def get(self, configuration_file_name):
        configuration_file = RaidenConfigurationFile.get_by_filename(configuration_file_name)
        account = configuration_file.account
        network = configuration_file.network.name
        w3 = make_web3_provider(configuration_file.ethereum_client_rpc_endpoint, account)

        required = RequiredAmounts.for_network(network)
        service_token = Erc20Token.find_by_ticker(required.service_token.ticker, network)
        transfer_token = Erc20Token.find_by_ticker(required.transfer_token.ticker, network)

        service_token_balance = get_total_token_owned(
            w3=w3, account=configuration_file.account, token=service_token
        )
        transfer_token_balance = get_token_balance(
            w3=w3, account=configuration_file.account, token=transfer_token
        )
        eth_balance = configuration_file.account.get_ethereum_balance(w3)

        def serialize_balance(balance_amount):
            return (
<<<<<<< HEAD
                {"as_wei": balance_amount.as_wei, "formatted": balance_amount.formatted}
=======
                {
                    "as_wei": balance_amount.as_wei,
                    "formatted": balance_amount.formatted,
                    "as_fiat": balance_amount.as_fiat,
                }
>>>>>>> ef49c9ce
                if balance_amount
                else None
            )

        self.render_json(
            {
                "url": self.reverse_url("api-configuration-detail", configuration_file.file_name),
                "file_name": configuration_file.file_name,
                "account_page_url": self.reverse_url("account", configuration_file.file_name),
                "account": configuration_file.account.address,
                "network": configuration_file.network.name,
                "balance": {
                    "ETH": serialize_balance(eth_balance),
                    "service_token": serialize_balance(service_token_balance),
                    "transfer_token": serialize_balance(transfer_token_balance),
                },
            }
        )


class CostEstimationAPIHandler(APIHandler):
    def get(self, configuration_file_name):
        # Returns the highest estimate of ETH needed to get required service token amount
        configuration_file = RaidenConfigurationFile.get_by_filename(configuration_file_name)
        account = configuration_file.account
        w3 = make_web3_provider(configuration_file.ethereum_client_rpc_endpoint, account)
        required = RequiredAmounts.for_network(configuration_file.network.name)

        kyber = Kyber(w3=w3)
        uniswap = Uniswap(w3=w3)

        highest_cost = 0
        for exchange in (kyber, uniswap):
            exchange_costs = exchange.calculate_transaction_costs(required.service_token, account)
            if not exchange_costs:
                continue
            total_cost = exchange_costs["total"].as_wei
            highest_cost = max(highest_cost, total_cost)

        estimated_cost = EthereumAmount(Wei(highest_cost))
        self.render_json(
            {
                "dex_swap_RDN": {
                    "as_wei": estimated_cost.as_wei,
                    "formatted": estimated_cost.formatted,
                }
            }
        )

    def post(self, configuration_file_name):
        configuration_file = RaidenConfigurationFile.get_by_filename(configuration_file_name)
        account = configuration_file.account
        w3 = make_web3_provider(configuration_file.ethereum_client_rpc_endpoint, account)
        ex_currency_amt = json_decode(self.request.body)
        exchange = Exchange.get_by_name(ex_currency_amt["exchange"])(w3=w3)
        currency = Erc20Token.find_by_ticker(
            ex_currency_amt["currency"], configuration_file.network
        )
        token_amount = TokenAmount(ex_currency_amt["target_amount"], currency)
        exchange_costs = exchange.calculate_transaction_costs(token_amount, account)
        total_cost = exchange_costs["total"]
        self.render_json(
            {
                "exchange": exchange.name,
                "currency": currency.ticker,
                "target_amount": ex_currency_amt["target_amount"],
                "as_wei": total_cost.as_wei,
                "formatted": total_cost.formatted,
                "utc_seconds": int(time.time()),
            }
        )


if __name__ == "__main__":
    log.info("Starting web server")
    app = Application(
        [
            url(r"/", IndexHandler, name="index"),
            url(r"/configurations", ConfigurationListHandler, name="configuration-list"),
            url(r"/setup/(mainnet|goerli)", SetupHandler, name="setup"),
            url(r"/account/(.*)", AccountDetailHandler, name="account"),
            url(r"/keystore/(.*)/(.*)", KeystoreHandler, name="keystore"),
            url(r"/launch/(.*)", LaunchHandler, name="launch"),
            url(r"/swap/(.*)/([A-Z]{3})", SwapHandler, name="swap"),
            url(r"/ws", AsyncTaskHandler, name="websocket"),
            url(r"/api/cost-estimation/(.*)", CostEstimationAPIHandler, name="api-cost-detail"),
            url(
                r"/api/configurations", ConfigurationListAPIHandler, name="api-configuration-list"
            ),
            url(
                r"/api/configuration/(.*)",
                ConfigurationItemAPIHandler,
                name="api-configuration-detail",
            ),
        ],
        debug=DEBUG,
        static_path=os.path.join(RESOURCE_FOLDER_PATH, "static"),
        template_path=os.path.join(RESOURCE_FOLDER_PATH, "templates"),
    )

    sockets = bind_sockets((sum(ord(c) for c in "RAIDEN_WIZARD") + 1000) % 2 ** 16 - 1)
    server = HTTPServer(app)
    server.add_sockets(sockets)

    _, port = sockets[0].getsockname()
    local_url = f"http://localhost:{port}"
    log.info(f"Installer page ready on {local_url}")

    if not DEBUG:
        log.info("Should open automatically in browser...")
        webbrowser.open_new(local_url)

    tornado.ioloop.IOLoop.current().start()<|MERGE_RESOLUTION|>--- conflicted
+++ resolved
@@ -536,15 +536,7 @@
 
         def serialize_balance(balance_amount):
             return (
-<<<<<<< HEAD
                 {"as_wei": balance_amount.as_wei, "formatted": balance_amount.formatted}
-=======
-                {
-                    "as_wei": balance_amount.as_wei,
-                    "formatted": balance_amount.formatted,
-                    "as_fiat": balance_amount.as_fiat,
-                }
->>>>>>> ef49c9ce
                 if balance_amount
                 else None
             )
